import microsites.ExtraMdFileConfig
import com.typesafe.tools.mima.core._
import sbtrelease.Version
import sbtcrossproject.crossProject

val ReleaseTag = """^release/([\d\.]+a?)$""".r

lazy val contributors = Seq(
  "pchiusano" -> "Paul Chiusano",
  "pchlupacek" -> "Pavel Chlupáček",
  "SystemFw" -> "Fabio Labella",
  "alissapajer" -> "Alissa Pajer",
  "djspiewak" -> "Daniel Spiewak",
  "fthomas" -> "Frank Thomas",
  "runarorama" -> "Rúnar Ó. Bjarnason",
  "jedws" -> "Jed Wesley-Smith",
  "mpilquist" -> "Michael Pilquist",
  "durban" -> "Daniel Urban"
)

lazy val commonSettings = Seq(
  organization := "co.fs2",
  scalacOptions ++= Seq(
    "-feature",
    "-deprecation",
    "-language:implicitConversions",
    "-language:higherKinds"
  ) ++
    (if (scalaBinaryVersion.value.startsWith("2.12"))
       List(
         "-Xlint",
         //  "-Xfatal-warnings",
         "-Yno-adapted-args",
         "-Ywarn-value-discard",
         "-Ywarn-unused-import",
         "-Ypartial-unification"
       )
     else Nil) ++ (if (scalaBinaryVersion.value.startsWith("2.11"))
                     List("-Xexperimental", "-Ypartial-unification")
                   else
                     Nil), // 2.11 needs -Xexperimental to enable SAM conversion
  scalacOptions in (Compile, console) ~= {
    _.filterNot("-Ywarn-unused-import" == _)
      .filterNot("-Xlint" == _)
      .filterNot("-Xfatal-warnings" == _)
  },
  scalacOptions in (Compile, console) += "-Ydelambdafy:inline",
  scalacOptions in (Test, console) := (scalacOptions in (Compile, console)).value,
  javaOptions in (Test, run) ++= Seq("-Xms64m", "-Xmx64m"),
  libraryDependencies ++= Seq(
<<<<<<< HEAD
    compilerPlugin("org.spire-math" %% "kind-projector" % "0.9.9"),
    "org.typelevel" %%% "cats-core" % "1.6.0",
    "org.typelevel" %%% "cats-laws" % "1.6.0" % "test",
    "org.typelevel" %%% "cats-effect" % "1.2.0",
    "org.typelevel" %%% "cats-effect-laws" % "1.2.0" % "test",
    "org.scala-lang.modules" %%% "scala-collection-compat" % "0.3.0",
    "org.scalatest" %%% "scalatest" % "3.1.0-SNAP7",
    "org.scalatestplus" %%% "scalatestplus-scalacheck" % "1.0.0-SNAP2"
=======
    compilerPlugin("org.typelevel" %% "kind-projector" % "0.10.0"),
    "org.typelevel" %%% "cats-core" % "2.0.0-M1",
    "org.typelevel" %%% "cats-laws" % "2.0.0-M1" % "test",
    "org.typelevel" %%% "cats-effect" % "2.0.0-M1",
    "org.typelevel" %%% "cats-effect-laws" % "2.0.0-M1" % "test",
    "org.scalatest" %%% "scalatest" % "3.0.8-RC2" % "test"
>>>>>>> dd0c664d
  ),
  scmInfo := Some(ScmInfo(url("https://github.com/functional-streams-for-scala/fs2"),
                          "git@github.com:functional-streams-for-scala/fs2.git")),
  homepage := Some(url("https://github.com/functional-streams-for-scala/fs2")),
  licenses += ("MIT", url("http://opensource.org/licenses/MIT")),
  initialCommands := s"""
    import fs2._, cats.effect._, cats.effect.implicits._, cats.implicits._
    import scala.concurrent.ExecutionContext.Implicits.global, scala.concurrent.duration._
    implicit val contextShiftIO: ContextShift[IO] = IO.contextShift(global)
    implicit val timerIO: Timer[IO] = IO.timer(global)
  """,
  doctestTestFramework := DoctestTestFramework.ScalaTest,
  scalafmtOnCompile := true
) ++ testSettings ++ scaladocSettings ++ publishingSettings ++ releaseSettings

lazy val testSettings = Seq(
  fork in Test := !isScalaJSProject.value,
  javaOptions in Test ++= Seq(
    "-Dscala.concurrent.context.minThreads=8",
    "-Dscala.concurrent.context.numThreads=8",
    "-Dscala.concurrent.context.maxThreads=8"
  ),
  parallelExecution in Test := false,
  testOptions in Test += Tests.Argument(TestFrameworks.ScalaTest, "-oDF"),
  publishArtifact in Test := true
)

lazy val tutSettings = Seq(
  scalacOptions in Tut ~= {
    _.filterNot("-Ywarn-unused-import" == _)
      .filterNot("-Xlint" == _)
      .filterNot("-Xfatal-warnings" == _)
  },
  scalacOptions in Tut += "-Ydelambdafy:inline"
)

def scmBranch(v: String): String = {
  val Some(ver) = Version(v)
  if (ver.qualifier.exists(_ == "-SNAPSHOT"))
    // support branch (0.9.0-SNAPSHOT -> series/0.9)
    s"series/${ver.copy(subversions = ver.subversions.take(1), qualifier = None).string}"
  else
    // release tag (0.9.0-M2 -> v0.9.0-M2)
    s"v${ver.string}"
}

lazy val scaladocSettings = Seq(
  scalacOptions in (Compile, doc) ++= Seq(
    "-doc-source-url",
    s"${scmInfo.value.get.browseUrl}/tree/${scmBranch(version.value)}€{FILE_PATH}.scala",
    "-sourcepath",
    baseDirectory.in(LocalRootProject).value.getAbsolutePath,
    "-implicits",
    "-implicits-sound-shadowing",
    "-implicits-show-all"
  ),
  scalacOptions in (Compile, doc) ~= { _.filterNot { _ == "-Xfatal-warnings" } },
  autoAPIMappings := true
)

lazy val publishingSettings = Seq(
  publishTo := {
    val nexus = "https://oss.sonatype.org/"
    if (version.value.trim.endsWith("SNAPSHOT"))
      Some("snapshots".at(nexus + "content/repositories/snapshots"))
    else
      Some("releases".at(nexus + "service/local/staging/deploy/maven2"))
  },
  credentials ++= (for {
    username <- Option(System.getenv().get("SONATYPE_USERNAME"))
    password <- Option(System.getenv().get("SONATYPE_PASSWORD"))
  } yield
    Credentials("Sonatype Nexus Repository Manager", "oss.sonatype.org", username, password)).toSeq,
  publishMavenStyle := true,
  pomIncludeRepository := { _ =>
    false
  },
  pomExtra := {
    <developers>
      {for ((username, name) <- contributors) yield
      <developer>
        <id>{username}</id>
        <name>{name}</name>
        <url>http://github.com/{username}</url>
      </developer>
      }
    </developers>
  },
  pomPostProcess := { node =>
    import scala.xml._
    import scala.xml.transform._
    def stripIf(f: Node => Boolean) = new RewriteRule {
      override def transform(n: Node) =
        if (f(n)) NodeSeq.Empty else n
    }
    val stripTestScope = stripIf { n =>
      n.label == "dependency" && (n \ "scope").text == "test"
    }
    new RuleTransformer(stripTestScope).transform(node)(0)
  },
  gpgWarnOnFailure := Option(System.getenv().get("GPG_WARN_ON_FAILURE")).isDefined
)

lazy val commonJsSettings = Seq(
  scalaJSOptimizerOptions ~= { options =>
    // https://github.com/scala-js/scala-js/issues/2798
    try {
      scala.util.Properties.isJavaAtLeast("1.8")
      options
    } catch {
      case _: NumberFormatException =>
        options.withParallel(false)
    }
  },
  scalaJSStage in Test := FastOptStage,
  jsEnv := new org.scalajs.jsenv.nodejs.NodeJSEnv(),
  scalacOptions in Compile += {
    val dir = project.base.toURI.toString.replaceFirst("[^/]+/?$", "")
    val url =
      "https://raw.githubusercontent.com/functional-streams-for-scala/fs2"
    s"-P:scalajs:mapSourceURI:$dir->$url/${scmBranch(version.value)}/"
  }
)

lazy val noPublish = Seq(
  publish := {},
  publishLocal := {},
  publishArtifact := false
)

lazy val releaseSettings = Seq(
  releaseCrossBuild := true
)

lazy val mimaSettings = Seq(
  mimaPreviousArtifacts := {
    CrossVersion.partialVersion(scalaVersion.value) match {
      case Some((2, v)) if v >= 13 => Set.empty
      case _ =>
        previousVersion(version.value).map { pv =>
          organization.value % (normalizedName.value + "_" + scalaBinaryVersion.value) % pv
        }.toSet
    }
  },
  mimaBinaryIssueFilters ++= Seq(
    ProblemFilters.exclude[Problem]("fs2.package*EitherSyntax*"),
    ProblemFilters.exclude[Problem]("fs2.internal.*"),
    ProblemFilters.exclude[Problem]("fs2.Stream#StepLeg.this"),
    ProblemFilters.exclude[Problem]("fs2.concurrent.Publish.*"),
    ProblemFilters.exclude[Problem]("fs2.concurrent.Subscribe.*"),
    ProblemFilters.exclude[Problem]("fs2.concurrent.PubSub.*"),
    // The following changes to the io package were all package private
    ProblemFilters
      .exclude[DirectMissingMethodProblem]("fs2.io.package.invokeCallback"),
    ProblemFilters.exclude[DirectMissingMethodProblem]("fs2.io.tcp.Socket.client"),
    ProblemFilters.exclude[DirectMissingMethodProblem](
      "fs2.io.JavaInputOutputStream.toInputStream"),
    ProblemFilters.exclude[DirectMissingMethodProblem]("fs2.io.tcp.Socket.server"),
    ProblemFilters.exclude[DirectMissingMethodProblem]("fs2.io.tcp.Socket.mkSocket"),
    ProblemFilters.exclude[DirectMissingMethodProblem]("fs2.io.udp.Socket.mkSocket"),
    ProblemFilters.exclude[DirectMissingMethodProblem]("fs2.Pipe.joinQueued"),
    ProblemFilters.exclude[DirectMissingMethodProblem]("fs2.Pipe.joinAsync"),
    ProblemFilters.exclude[DirectMissingMethodProblem]("fs2.Stream.bracketFinalizer"),
    // Compiler#apply is private[fs2]
    ProblemFilters.exclude[IncompatibleMethTypeProblem]("fs2.Stream#Compiler.apply"),
    ProblemFilters.exclude[ReversedMissingMethodProblem]("fs2.Stream#Compiler.apply"),
    // bracketWithToken was private[fs2]
    ProblemFilters.exclude[DirectMissingMethodProblem]("fs2.Stream.bracketWithToken"),
    //forStrategy/NoneTerminated were private[fs2]
    ProblemFilters.exclude[DirectMissingMethodProblem]("fs2.concurrent.Queue.forStrategy"),
    ProblemFilters.exclude[DirectMissingMethodProblem](
      "fs2.concurrent.Queue.forStrategyNoneTerminated"),
    ProblemFilters.exclude[DirectMissingMethodProblem](
      "fs2.concurrent.InspectableQueue.forStrategy")
  )
)

def previousVersion(currentVersion: String): Option[String] = {
  val Version = """(\d+)\.(\d+)\.(\d+).*""".r
  val Version(x, y, z) = currentVersion
  if (z == "0") None
  else Some(s"$x.$y.${z.toInt - 1}")
}

lazy val root = project
  .in(file("."))
  .settings(commonSettings)
  .settings(noPublish)
  .aggregate(coreJVM, coreJS, io, reactiveStreams, benchmark, experimental)

lazy val core = crossProject(JVMPlatform, JSPlatform)
  .in(file("core"))
  .settings(commonSettings: _*)
  .settings(
    name := "fs2-core",
    sourceDirectories in (Compile, scalafmt) += baseDirectory.value / "../shared/src/main/scala",
    sourceDirectories in (Test, scalafmt) += baseDirectory.value / "../shared/src/test/scala",
    unmanagedSourceDirectories in Compile += {
      val dir = CrossVersion.partialVersion(scalaVersion.value) match {
        case Some((2, v)) if v >= 13 => "scala-2.13+"
        case _                       => "scala-2.12-"
      }
      baseDirectory.value / "../shared/src/main" / dir
    },
    libraryDependencies += "org.scodec" %%% "scodec-bits" % "1.1.10"
  )
  .jsSettings(commonJsSettings: _*)

lazy val coreJVM = core.jvm
  .enablePlugins(SbtOsgi)
  .settings(
    OsgiKeys.exportPackage := Seq("fs2.*"),
    OsgiKeys.privatePackage := Seq(),
    OsgiKeys.importPackage := {
      val Some((major, minor)) = CrossVersion.partialVersion(scalaVersion.value)
      Seq(s"""scala.*;version="[$major.$minor,$major.${minor + 1})"""", "*")
    },
    OsgiKeys.additionalHeaders := Map("-removeheaders" -> "Include-Resource,Private-Package"),
    osgiSettings
  )
  .settings(mimaSettings)
lazy val coreJS = core.js.disablePlugins(DoctestPlugin, MimaPlugin)

lazy val io = project
  .in(file("io"))
  .enablePlugins(SbtOsgi)
  .settings(commonSettings)
  .settings(mimaSettings)
  .settings(
    name := "fs2-io",
    OsgiKeys.exportPackage := Seq("fs2.io.*"),
    OsgiKeys.privatePackage := Seq(),
    OsgiKeys.importPackage := {
      val Some((major, minor)) = CrossVersion.partialVersion(scalaVersion.value)
      Seq(s"""scala.*;version="[$major.$minor,$major.${minor + 1})"""",
          """fs2.*;version="${Bundle-Version}"""",
          "*")
    },
    OsgiKeys.additionalHeaders := Map("-removeheaders" -> "Include-Resource,Private-Package"),
    osgiSettings
  )
  .dependsOn(coreJVM % "compile->compile;test->test")

lazy val reactiveStreams = project
  .in(file("reactive-streams"))
  .enablePlugins(SbtOsgi)
  .settings(commonSettings)
  .settings(
    libraryDependencies ++= Seq(
      "org.reactivestreams" % "reactive-streams" % "1.0.2",
      "org.reactivestreams" % "reactive-streams-tck" % "1.0.2" % "test"
    ))
  .settings(mimaSettings)
  .settings(
    name := "fs2-reactive-streams",
    OsgiKeys.exportPackage := Seq("fs2.interop.reactivestreams.*"),
    OsgiKeys.privatePackage := Seq(),
    OsgiKeys.importPackage := {
      val Some((major, minor)) = CrossVersion.partialVersion(scalaVersion.value)
      Seq(s"""scala.*;version="[$major.$minor,$major.${minor + 1})"""",
          """fs2.*;version="${Bundle-Version}"""",
          "*")
    },
    OsgiKeys.additionalHeaders := Map("-removeheaders" -> "Include-Resource,Private-Package"),
    osgiSettings
  )
  .dependsOn(coreJVM % "compile->compile;test->test")

lazy val benchmarkMacros = project
  .in(file("benchmark-macros"))
  .disablePlugins(MimaPlugin)
  .settings(commonSettings)
  .settings(noPublish)
  .settings(
    name := "fs2-benchmark-macros",
    scalacOptions ++= {
      CrossVersion.partialVersion(scalaVersion.value) match {
        case Some((2, v)) if v >= 13 =>
          List("-Ymacro-annotations")
        case _ =>
          Nil
      }
    },
    libraryDependencies ++= {
      CrossVersion.partialVersion(scalaVersion.value) match {
        case Some((2, v)) if v <= 12 =>
          Seq(
            compilerPlugin(("org.scalamacros" % "paradise" % "2.1.1").cross(CrossVersion.full))
          )
        case _ =>
          Nil
      }
    },
    libraryDependencies += scalaOrganization.value % "scala-reflect" % scalaVersion.value
  )

lazy val benchmark = project
  .in(file("benchmark"))
  .disablePlugins(MimaPlugin)
  .settings(commonSettings)
  .settings(noPublish)
  .settings(
    name := "fs2-benchmark",
    javaOptions in (Test, run) := (javaOptions in (Test, run)).value.filterNot(o =>
      o.startsWith("-Xmx") || o.startsWith("-Xms")) ++ Seq("-Xms256m", "-Xmx256m"),
    scalacOptions ++= {
      CrossVersion.partialVersion(scalaVersion.value) match {
        case Some((2, v)) if v >= 13 =>
          List("-Ymacro-annotations")
        case _ =>
          Nil
      }
    },
    libraryDependencies ++= {
      CrossVersion.partialVersion(scalaVersion.value) match {
        case Some((2, v)) if v <= 12 =>
          Seq(
            compilerPlugin(("org.scalamacros" % "paradise" % "2.1.1").cross(CrossVersion.full))
          )
        case _ =>
          Nil
      }
    }
  )
  .enablePlugins(JmhPlugin)
  .dependsOn(io, benchmarkMacros)

lazy val docs = project
  .in(file("docs"))
  .enablePlugins(TutPlugin)
  .settings(commonSettings)
  .settings(
    name := "fs2-docs",
    tutSourceDirectory := file("docs") / "src",
    tutTargetDirectory := file("docs")
  )
  .settings(tutSettings)
  .dependsOn(coreJVM, io, reactiveStreams)

lazy val microsite = project
  .in(file("site"))
  .enablePlugins(MicrositesPlugin)
  .settings(commonSettings)
  .settings(
    micrositeName := "fs2",
    micrositeDescription := "Purely functional, effectful, resource-safe, concurrent streams for Scala",
    micrositeGithubOwner := "functional-streams-for-scala",
    micrositeGithubRepo := "fs2",
    micrositeBaseUrl := "",
    micrositeExtraMdFiles := Map(
      file("README.md") -> ExtraMdFileConfig(
        "index.md",
        "home",
        Map("title" -> "Home", "section" -> "home", "position" -> "0")
      )
    )
  )
  .settings(tutSettings)
  .dependsOn(coreJVM, io, reactiveStreams)

lazy val experimental = project
  .in(file("experimental"))
  .enablePlugins(SbtOsgi)
  .settings(commonSettings)
  .settings(
    name := "fs2-experimental",
    OsgiKeys.exportPackage := Seq("fs2.experimental.*"),
    OsgiKeys.privatePackage := Seq(),
    OsgiKeys.importPackage := {
      val Some((major, minor)) = CrossVersion.partialVersion(scalaVersion.value)
      Seq(s"""scala.*;version="[$major.$minor,$major.${minor + 1})"""",
          """fs2.*;version="${Bundle-Version}"""",
          "*")
    },
    OsgiKeys.additionalHeaders := Map("-removeheaders" -> "Include-Resource,Private-Package"),
    osgiSettings
  )
  .dependsOn(coreJVM % "compile->compile;test->test")

addCommandAlias("testJVM", ";coreJVM/test;io/test;reactiveStreams/test;benchmark/test")
addCommandAlias("testJS", "coreJS/test")<|MERGE_RESOLUTION|>--- conflicted
+++ resolved
@@ -48,23 +48,13 @@
   scalacOptions in (Test, console) := (scalacOptions in (Compile, console)).value,
   javaOptions in (Test, run) ++= Seq("-Xms64m", "-Xmx64m"),
   libraryDependencies ++= Seq(
-<<<<<<< HEAD
-    compilerPlugin("org.spire-math" %% "kind-projector" % "0.9.9"),
-    "org.typelevel" %%% "cats-core" % "1.6.0",
-    "org.typelevel" %%% "cats-laws" % "1.6.0" % "test",
-    "org.typelevel" %%% "cats-effect" % "1.2.0",
-    "org.typelevel" %%% "cats-effect-laws" % "1.2.0" % "test",
-    "org.scala-lang.modules" %%% "scala-collection-compat" % "0.3.0",
-    "org.scalatest" %%% "scalatest" % "3.1.0-SNAP7",
-    "org.scalatestplus" %%% "scalatestplus-scalacheck" % "1.0.0-SNAP2"
-=======
     compilerPlugin("org.typelevel" %% "kind-projector" % "0.10.0"),
     "org.typelevel" %%% "cats-core" % "2.0.0-M1",
     "org.typelevel" %%% "cats-laws" % "2.0.0-M1" % "test",
     "org.typelevel" %%% "cats-effect" % "2.0.0-M1",
     "org.typelevel" %%% "cats-effect-laws" % "2.0.0-M1" % "test",
-    "org.scalatest" %%% "scalatest" % "3.0.8-RC2" % "test"
->>>>>>> dd0c664d
+    "org.scalatest" %%% "scalatest" % "3.1.0-SNAP7",
+    "org.scalatestplus" %%% "scalatestplus-scalacheck" % "1.0.0-SNAP2"
   ),
   scmInfo := Some(ScmInfo(url("https://github.com/functional-streams-for-scala/fs2"),
                           "git@github.com:functional-streams-for-scala/fs2.git")),
