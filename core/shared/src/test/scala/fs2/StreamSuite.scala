/*
 * Copyright (c) 2013 Functional Streams for Scala
 *
 * Permission is hereby granted, free of charge, to any person obtaining a copy of
 * this software and associated documentation files (the "Software"), to deal in
 * the Software without restriction, including without limitation the rights to
 * use, copy, modify, merge, publish, distribute, sublicense, and/or sell copies of
 * the Software, and to permit persons to whom the Software is furnished to do so,
 * subject to the following conditions:
 *
 * The above copyright notice and this permission notice shall be included in all
 * copies or substantial portions of the Software.
 *
 * THE SOFTWARE IS PROVIDED "AS IS", WITHOUT WARRANTY OF ANY KIND, EXPRESS OR
 * IMPLIED, INCLUDING BUT NOT LIMITED TO THE WARRANTIES OF MERCHANTABILITY, FITNESS
 * FOR A PARTICULAR PURPOSE AND NONINFRINGEMENT. IN NO EVENT SHALL THE AUTHORS OR
 * COPYRIGHT HOLDERS BE LIABLE FOR ANY CLAIM, DAMAGES OR OTHER LIABILITY, WHETHER
 * IN AN ACTION OF CONTRACT, TORT OR OTHERWISE, ARISING FROM, OUT OF OR IN
 * CONNECTION WITH THE SOFTWARE OR THE USE OR OTHER DEALINGS IN THE SOFTWARE.
 */

package fs2

import scala.concurrent.duration._

import cats.data.Chain
import cats.effect.{IO, Outcome, Resource, SyncIO}
import cats.effect.kernel.{Deferred, Ref}
import cats.syntax.all._
import org.scalacheck.Gen
import org.scalacheck.Arbitrary.arbitrary
import org.scalacheck.Prop.forAll
import org.scalacheck.effect.PropF.forAllF

import fs2.concurrent.{Queue, SignallingRef}

class StreamSuite extends Fs2Suite {

  group("basics") {

    property("append consistent with list concat") {
      forAll { (s1: Stream[Pure, Int], s2: Stream[Pure, Int]) =>
        assertEquals((s1 ++ s2).toList, s1.toList ++ s2.toList)
      }
    }

    test("construction via apply") {
      assertEquals(Stream(1, 2, 3).toList, List(1, 2, 3))
    }

    property(">> consistent with list flatMap") {
      forAll { (s: Stream[Pure, Int], s2: Stream[Pure, Int]) =>
        assertEquals((s >> s2).toList, s.flatMap(_ => s2).toList)
      }
    }

    property("chunk") {
      forAll((c: Chunk[Int]) => assertEquals(Stream.chunk(c).compile.to(Chunk), c))
    }

    property("chunkLimit") {
      forAll { (s: Stream[Pure, Int], n0: Int) =>
        val n = (n0 % 20).abs + 1
        val sizeV = s.chunkLimit(n).toVector.map(_.size)
        assert(sizeV.forall(_ <= n))
        assert(sizeV.combineAll == s.toVector.size)
      }
    }

    property("chunkMin") {
      forAll { (s: Stream[Pure, Int], n0: Int) =>
        val n = (n0 % 20).abs + 1
        val chunkedV = s.chunkMin(n, true).toVector
        val withIfSmallerV = s.chunkMin(n, false).toVector
        val unchunkedV = s.toVector
        val smallerSet = s.take(n - 1L).toVector
        val smallerN = s.take(n - 1L).chunkMin(n, false).toVector
        val smallerY = s.take(n - 1L).chunkMin(n, true).toVector
        // All but last list have n values
        assert(chunkedV.dropRight(1).forall(_.size >= n))
        // Equivalent to last chunk with allowFewerTotal
        if (chunkedV.nonEmpty && chunkedV.last.size < n)
          assert(chunkedV.dropRight(1) == withIfSmallerV)
        // Flattened sequence with allowFewerTotal true is equal to vector without chunking
        assert(chunkedV.foldLeft(Vector.empty[Int])((v, l) => v ++ l.toVector) == unchunkedV)
        // If smaller than Chunk Size and allowFewerTotal false is empty then
        // no elements should be emitted
        assert(smallerN == Vector.empty)
        // If smaller than Chunk Size and allowFewerTotal true is equal to the size
        // of the taken chunk initially
        assert(smallerY.foldLeft(Vector.empty[Int])((v, l) => v ++ l.toVector) == smallerSet)
      }
    }

    group("chunkN") {
      property("fewer") {
        forAll { (s: Stream[Pure, Int], n0: Int) =>
          val n = (n0 % 20).abs + 1
          val chunkedV = s.chunkN(n, true).toVector
          val unchunkedV = s.toVector
          // All but last list have n0 values
          assert(chunkedV.dropRight(1).forall(_.size == n))
          // Last list has at most n0 values
          assert(chunkedV.lastOption.fold(true)(_.size <= n))
          // Flattened sequence is equal to vector without chunking
          assert(chunkedV.foldLeft(Vector.empty[Int])((v, l) => v ++ l.toVector) == unchunkedV)
        }
      }

      property("no-fewer") {
        forAll { (s: Stream[Pure, Int], n0: Int) =>
          val n = (n0 % 20).abs + 1
          val chunkedV = s.chunkN(n, false).toVector
          val unchunkedV = s.toVector
          val expectedSize = unchunkedV.size - (unchunkedV.size % n)
          // All lists have n0 values
          assert(chunkedV.forall(_.size == n))
          // Flattened sequence is equal to vector without chunking, minus "left over" values that could not fit in a chunk
          val left = chunkedV.foldLeft(Vector.empty[Int])((v, l) => v ++ l.toVector)
          val right = unchunkedV.take(expectedSize)
          assert(left == right)
        }
      }
    }

    group("chunks") {
      property("chunks.map identity") {
        forAll { (v: Vector[Vector[Int]]) =>
          val s = if (v.isEmpty) Stream.empty else v.map(Stream.emits).reduce(_ ++ _)
          assert(s.chunks.map(_.toVector).toVector == v.filter(_.nonEmpty))
        }
      }

      property("chunks.flatMap(chunk) identity") {
        forAll { (v: Vector[Vector[Int]]) =>
          val s = if (v.isEmpty) Stream.empty else v.map(Stream.emits).reduce(_ ++ _)
          assert(s.chunks.flatMap(Stream.chunk).toVector == v.flatten)
        }
      }
    }

    test("eval") {
      assertEquals(Stream.eval(SyncIO(23)).compile.toList.unsafeRunSync(), List(23))
    }

    test("evals") {
      assertEquals(
        Stream.evals(SyncIO(List(1, 2, 3))).compile.toList.unsafeRunSync(),
        List(1, 2, 3)
      )
      assertEquals(
        Stream.evals(SyncIO(Chain(4, 5, 6))).compile.toList.unsafeRunSync(),
        List(4, 5, 6)
      )
      assertEquals(Stream.evals(SyncIO(Option(42))).compile.toList.unsafeRunSync(), List(42))
    }

    property("flatMap") {
      forAll { (s: Stream[Pure, Stream[Pure, Int]]) =>
        assert(s.flatMap(inner => inner).toList == s.toList.flatMap(inner => inner.toList))
      }
    }

    group("handleErrorWith") {
      property("1") {
        forAll { (s: Stream[Pure, Int]) =>
          val s2 = s.covary[Fallible] ++ Stream.raiseError[Fallible](new Err)
          assert(s2.handleErrorWith(_ => Stream.empty).toList == Right(s.toList))
        }
      }

      test("2") {
        val result = Stream.raiseError[Fallible](new Err).handleErrorWith(_ => Stream(1)).toList
        assert(result == Right(List(1)))
      }

      test("3") {
        val result = Stream(1)
          .append(Stream.raiseError[Fallible](new Err))
          .handleErrorWith(_ => Stream(1))
          .toList
        assert(result == Right(List(1, 1)))
      }

      test("4 - error in eval") {
        Stream
          .eval(SyncIO(throw new Err))
          .map(Right(_): Either[Throwable, Int])
          .handleErrorWith(t => Stream.emit(Left(t)).covary[SyncIO])
          .take(1)
          .compile
          .toVector
          .map(it => assert(it.head.swap.toOption.get.isInstanceOf[Err]))
      }

      test("5") {
        Stream
          .raiseError[SyncIO](new Err)
          .handleErrorWith(e => Stream(e))
          .flatMap(Stream.emit)
          .compile
          .toVector
          .map { v =>
            assert(v.size == 1)
            assert(v.head.isInstanceOf[Err])
          }
      }

      test("6") {
        Stream
          .raiseError[IO](new Err)
          .handleErrorWith(Stream.emit)
          .map(identity)
          .compile
          .toVector
          .map { v =>
            assert(v.size == 1)
            assert(v.head.isInstanceOf[Err])
          }
      }

      test("7 - parJoin") {
        Stream(Stream.emit(1).covary[IO], Stream.raiseError[IO](new Err), Stream.emit(2).covary[IO])
          .covary[IO]
          .parJoin(4)
          .attempt
          .compile
          .toVector
          .map(it =>
            assert(
              it.collect { case Left(t) => t }
                .exists(_.isInstanceOf[Err])
            )
          )
      }

      test("8") {
        SyncIO.defer {
          var i = 0
          Pull
            .pure(1)
            .covary[SyncIO]
            .handleErrorWith { _ => i += 1; Pull.pure(2) }
            .flatMap(_ => Pull.output1(i) >> Pull.raiseError[SyncIO](new Err))
            .stream
            .compile
            .drain
            .assertThrows[Err]
            .map(_ => assert(i == 0))
        }
      }

      test("9") {
        SyncIO.defer {
          var i = 0
          Pull
            .eval(SyncIO(1))
            .handleErrorWith { _ => i += 1; Pull.pure(2) }
            .flatMap(_ => Pull.output1(i) >> Pull.raiseError[SyncIO](new Err))
            .stream
            .compile
            .drain
            .assertThrows[Err]
            .map(_ => assert(i == 0))
        }
      }

      test("10") {
        SyncIO.defer {
          var i = 0
          Pull
            .eval(SyncIO(1))
            .flatMap { x =>
              Pull
                .pure(x)
                .handleErrorWith { _ => i += 1; Pull.pure(2) }
                .flatMap(_ => Pull.output1(i) >> Pull.raiseError[SyncIO](new Err))
            }
            .stream
            .compile
            .drain
            .assertThrows[Err]
            .map(_ => assert(i == 0))
        }
      }

      test("11") {
        SyncIO.defer {
          var i = 0
          Pull
            .eval(SyncIO(???))
            .handleErrorWith(_ => Pull.pure(i += 1))
            .flatMap(_ => Pull.output1(i))
            .stream
            .compile
            .drain
            .map(_ => assert(i == 1))
        }
      }

      test("12") {
        SyncIO.defer {
          var i = 0
          Stream
            .bracket(SyncIO(1))(_ => SyncIO(i += 1))
            .flatMap(_ => Stream.eval(SyncIO(???)))
            .compile
            .drain
            .assertThrows[NotImplementedError]
            .map(_ => assert(i == 1))
        }
      }

      test("13") {
        SyncIO.defer {
          var i = 0
          Stream
            .range(0, 10)
            .covary[SyncIO]
            .append(Stream.raiseError[SyncIO](new Err))
            .handleErrorWith { _ => i += 1; Stream.empty }
            .compile
            .drain
            .map(_ => assert(i == 1))
        }
      }

      test("14") {
        Stream
          .range(0, 3)
          .covary[SyncIO]
          .append(Stream.raiseError[SyncIO](new Err))
          .unchunk
          .pull
          .echo
          .stream
          .compile
          .drain
          .assertThrows[Err]
      }

      test("15") {
        SyncIO.defer {
          var i = 0
          (Stream
            .range(0, 3)
            .covary[SyncIO] ++ Stream.raiseError[SyncIO](new Err)).unchunk.pull.echo
            .handleErrorWith { _ => i += 1; Pull.done }
            .stream
            .compile
            .drain
            .map(_ => assert(i == 1))
        }
      }

      test("16 - parJoin CompositeFailure".flaky) {
        Stream(
          Stream.emit(1).covary[IO],
          Stream.raiseError[IO](new Err),
          Stream.raiseError[IO](new Err),
          Stream.raiseError[IO](new Err),
          Stream.emit(2).covary[IO]
        ).covary[IO]
          .parJoin(10)
          .compile
          .toVector
          .attempt
          .map({
            case Left(err: CompositeFailure) =>
              assert(err.all.toList.count(_.isInstanceOf[Err]) == 3)
            case Left(err)    => fail("Expected Left[CompositeFailure]", err)
            case Right(value) => fail(s"Expected Left[CompositeFailure] got Right($value)")
          })
      }
    }
  }

  group("cancelation of compiled streams") {
    def startAndCancelSoonAfter[A](fa: IO[A]): IO[Unit] =
      fa.start.flatMap(fiber => IO.sleep(1.second) >> fiber.cancel)

    def testCancelation[A](s: Stream[IO, A]): IO[Unit] =
      startAndCancelSoonAfter(s.compile.drain)

    def constantStream: Stream[IO, Int] =
      Stream.constant(1).evalTapChunk(_ => IO.cede)

    test("constant")(testCancelation(constantStream))

    test("bracketed stream") {
      testCancelation(
        Stream.bracket(IO.unit)(_ => IO.unit).flatMap(_ => constantStream)
      )
    }

    test("concurrently") {
      testCancelation {
        constantStream.concurrently(constantStream)
      }
    }

    test("merge") {
      testCancelation {
        constantStream.merge(constantStream)
      }
    }

    test("parJoin") {
      testCancelation {
        Stream(constantStream, constantStream).parJoin(2)
      }
    }

    test("#1236") {
      testCancelation {
        Stream
          .eval(Queue.bounded[IO, Int](1))
          .flatMap { q =>
            Stream(
              Stream
                .unfold(0)(i => (i + 1, i + 1).some)
                .flatMap(i => Stream.sleep_[IO](50.milliseconds) ++ Stream.emit(i))
                .through(q.enqueue),
              q.dequeue.drain
            ).parJoin(2)
          }
      }
    }

    test("#2072 - stream canceled while resource acquisition is running") {
      for {
        ref <- Ref.of[IO, Boolean](false)
        _ <- testCancelation {
          // This will be canceled after a second, while the acquire is still running
          Stream.bracket(IO.sleep(1100.millis))(_ => ref.set(true)) >> Stream.bracket(IO.unit)(_ =>
            IO.unit
          )
        }
        // Stream cancelation does not back pressure on canceled acquisitions so give time for the acquire to complete here
        _ <- IO.sleep(200.milliseconds)
        released <- ref.get
      } yield assert(released)
    }
  }

  group("map") {
    property("map.toList == toList.map") {
      forAll { (s: Stream[Pure, Int], f: Int => Int) =>
        assert(s.map(f).toList == s.toList.map(f))
      }
    }

    test("regression #1335 - stack safety of map") {
      case class Tree[A](label: A, subForest: Stream[Pure, Tree[A]]) {
        def flatten: Stream[Pure, A] =
          Stream(this.label) ++ this.subForest.flatMap(_.flatten)
      }

      def unfoldTree(seed: Int): Tree[Int] =
        Tree(seed, Stream(seed + 1).map(unfoldTree))

      assert(unfoldTree(1).flatten.take(10).toList == List.tabulate(10)(_ + 1))
    }
  }

<<<<<<< HEAD
    property("repeat") {
      forAll(
        Gen.chooseNum(1, 200),
        Gen.chooseNum(1, 200).flatMap(i => Gen.listOfN(i, arbitrary[Int]))
      ) { (n: Int, testValues: List[Int]) =>
        assert(
          Stream.emits(testValues).repeat.take(n.toLong).toList == List
            .fill(n / testValues.size + 1)(testValues)
            .flatten
            .take(n)
        )
      }
=======
  property("mapChunks") {
    forAll { (s: Stream[Pure, Int]) =>
      assert(s.mapChunks(identity).chunks.toList == s.chunks.toList)
>>>>>>> cecaf467
    }
  }

<<<<<<< HEAD
    property("repeatN") {
      forAll(
        Gen.chooseNum(1, 200),
        Gen.chooseNum(1, 200).flatMap(i => Gen.listOfN(i, arbitrary[Int]))
      ) { (n: Int, testValues: List[Int]) =>
        assert(
          Stream.emits(testValues).repeatN(n.toLong).toList == List.fill(n)(testValues).flatten
        )
      }
=======
  group("raiseError") {
    test("compiled stream fails with an error raised in stream") {
      Stream.raiseError[SyncIO](new Err).compile.drain.assertThrows[Err]
>>>>>>> cecaf467
    }

    test("compiled stream fails with an error if error raised after an append") {
      Stream
        .emit(1)
        .append(Stream.raiseError[IO](new Err))
        .covary[IO]
        .compile
        .drain
        .assertThrows[Err]
    }

    test("compiled stream does not fail if stream is termianted before raiseError") {
      Stream
        .emit(1)
        .append(Stream.raiseError[IO](new Err))
        .take(1)
        .covary[IO]
        .compile
        .drain
    }
  }

  property("repeat") {
    forAll(
      Gen.chooseNum(1, 200),
      Gen.chooseNum(1, 200).flatMap(i => Gen.listOfN(i, arbitrary[Int]))
    ) { (n: Int, testValues: List[Int]) =>
      assert(
        Stream.emits(testValues).repeat.take(n).toList == List
          .fill(n / testValues.size + 1)(testValues)
          .flatten
          .take(n)
      )
    }
  }

<<<<<<< HEAD
          List(res1, res2, res3)
            .foldMap(Stream.resource)
            .evalTap(_ => record("use"))
            .append(Stream.exec(record("done")))
            .compile
            .drain *> st.get
        }
        .map(it =>
          assert(
            it == List(
              "acquire 1",
              "use",
              "release 1",
              "acquire 21",
              "acquire 22",
              "use",
              "release 22",
              "release 21",
              "suspend",
              "acquire 3",
              "use",
              "release 3",
              "done"
            )
          )
        )
=======
  property("repeatN") {
    forAll(
      Gen.chooseNum(1, 200),
      Gen.chooseNum(1, 200).flatMap(i => Gen.listOfN(i, arbitrary[Int]))
    ) { (n: Int, testValues: List[Int]) =>
      assert(Stream.emits(testValues).repeatN(n).toList == List.fill(n)(testValues).flatten)
>>>>>>> cecaf467
    }
  }

  test("resource") {
    Ref[IO]
      .of(List.empty[String])
      .flatMap { st =>
        def record(s: String): IO[Unit] = st.update(_ :+ s)
        def mkRes(s: String): Resource[IO, Unit] =
          Resource.make(record(s"acquire $s"))(_ => record(s"release $s"))

        // We aim to trigger all the possible cases, and make sure all of them
        // introduce scopes.

        // Allocate
        val res1 = mkRes("1")
        // Bind
        val res2 = mkRes("21") *> mkRes("22")
        // Suspend
        val res3 = Resource.suspend(
          record("suspend").as(mkRes("3"))
        )

        List(res1, res2, res3)
          .foldMap(Stream.resource)
          .evalTap(_ => record("use"))
          .append(Stream.eval_(record("done")))
          .compile
          .drain *> st.get
      }
      .map(it =>
        assert(
          it == List(
            "acquire 1",
            "use",
            "release 1",
            "acquire 21",
            "acquire 22",
            "use",
            "release 22",
            "release 21",
            "suspend",
            "acquire 3",
            "use",
            "release 3",
            "done"
          )
        )
      )
  }

<<<<<<< HEAD
          List(res1, res2, res3)
            .foldMap(Stream.resourceWeak)
            .evalTap(_ => record("use"))
            .append(Stream.exec(record("done")))
            .compile
            .drain *> st.get
        }
        .map(it =>
          assert(
            it == List(
              "acquire 1",
              "use",
              "acquire 21",
              "acquire 22",
              "use",
              "suspend",
              "acquire 3",
              "use",
              "done",
              "release 3",
              "release 22",
              "release 21",
              "release 1"
            )
=======
  test("resourceWeak") {
    Ref[IO]
      .of(List.empty[String])
      .flatMap { st =>
        def record(s: String): IO[Unit] = st.update(_ :+ s)
        def mkRes(s: String): Resource[IO, Unit] =
          Resource.make(record(s"acquire $s"))(_ => record(s"release $s"))

        // We aim to trigger all the possible cases, and make sure none of them
        // introduce scopes.

        // Allocate
        val res1 = mkRes("1")
        // Bind
        val res2 = mkRes("21") *> mkRes("22")
        // Suspend
        val res3 = Resource.suspend(
          record("suspend").as(mkRes("3"))
        )

        List(res1, res2, res3)
          .foldMap(Stream.resourceWeak)
          .evalTap(_ => record("use"))
          .append(Stream.eval_(record("done")))
          .compile
          .drain *> st.get
      }
      .map(it =>
        assert(
          it == List(
            "acquire 1",
            "use",
            "acquire 21",
            "acquire 22",
            "use",
            "suspend",
            "acquire 3",
            "use",
            "done",
            "release 3",
            "release 22",
            "release 21",
            "release 1"
>>>>>>> cecaf467
          )
        )
      )
  }

  group("resource safety") {
    test("1") {
      forAllF { (s1: Stream[Pure, Int]) =>
        Counter[IO].flatMap { counter =>
          val x = Stream.bracket(counter.increment)(_ => counter.decrement) >> s1
          val y = Stream.raiseError[IO](new Err)
          x.merge(y)
            .attempt
            .append(y.merge(x).attempt)
            .compile
            .drain
            .flatMap(_ => counter.get)
            .map(it => assert(it == 0L))
        }
      }
    }

    test("2a") {
      Counter[IO].flatMap { counter =>
        val s = Stream.raiseError[IO](new Err)
        val b = Stream.bracket(counter.increment)(_ => counter.decrement) >> s
        // subtle test, get different scenarios depending on interleaving:
        // `s` completes with failure before the resource is acquired by `b`
        // `b` has just caught inner error when outer `s` fails
        // `b` fully completes before outer `s` fails
        b.merge(s)
          .compile
          .drain
          .attempt
          .flatMap(_ => counter.get)
          .map(it => assert(it == 0L))
          .replicateA(25)
      }
    }

    test("2b") {
      forAllF { (s1: Stream[Pure, Int], s2: Stream[Pure, Int]) =>
        Counter[IO].flatMap { counter =>
          val b1 = Stream.bracket(counter.increment)(_ => counter.decrement) >> s1
          val b2 = Stream.bracket(counter.increment)(_ => counter.decrement) >> s2
          spuriousFail(b1)
            .merge(b2)
            .attempt
            .append(b1.merge(spuriousFail(b2)).attempt)
            .append(spuriousFail(b1).merge(spuriousFail(b2)).attempt)
            .compile
            .drain
            .flatMap(_ => counter.get)
            .map(it => assert(it == 0L))
        }
      }
    }

    test("3".ignore) {
      // TODO: Sometimes fails with inner == 1 on final assertion
      forAllF { (s: Stream[Pure, Stream[Pure, Int]], n0: Int) =>
        val n = (n0 % 10).abs + 1
        Counter[IO].flatMap { outer =>
          Counter[IO].flatMap { inner =>
            val s2 = Stream.bracket(outer.increment)(_ => outer.decrement) >> s.map { _ =>
              spuriousFail(Stream.bracket(inner.increment)(_ => inner.decrement) >> s)
            }
            val one = s2.parJoin(n).take(10).attempt
            val two = s2.parJoin(n).attempt
            one
              .append(two)
              .compile
              .drain
              .flatMap(_ => outer.get)
              .map(it => assert(it == 0L))
              .flatMap(_ => IO.sleep(50.millis)) // Allow time for inner stream to terminate
              .flatMap(_ => inner.get)
              .map(it => assert(it == 0L))
          }
        }
      }
    }

    test("4") {
      forAllF { (s: Stream[Pure, Int]) =>
        Counter[IO].flatMap { counter =>
          val s2 = Stream.bracket(counter.increment)(_ => counter.decrement) >> spuriousFail(
            s.covary[IO]
          )
          val one = s2.prefetch.attempt
          val two = s2.prefetch.prefetch.attempt
          val three = s2.prefetch.prefetch.prefetch.attempt
          one
            .append(two)
            .append(three)
            .compile
            .drain
            .flatMap(_ => counter.get)
            .map(it => assert(it == 0L))
        }
      }
    }

    test("5") {
      forAllF { (s: Stream[Pure, Stream[Pure, Int]]) =>
        SignallingRef[IO, Boolean](false).flatMap { signal =>
          Counter[IO].flatMap { counter =>
            val sleepAndSet = IO.sleep(20.millis) >> signal.set(true)
            Stream
              .exec(sleepAndSet.start.void)
              .append(s.map { _ =>
                Stream
                  .bracket(counter.increment)(_ => counter.decrement)
                  .evalMap(_ => IO.never)
                  .interruptWhen(signal.discrete)
              })
              .parJoinUnbounded
              .compile
              .drain
              .flatMap(_ => counter.get)
              .map(it => assert(it == 0L))
          }
        }
      }
    }

    test("6") {
      // simpler version of (5) above which previously failed reliably, checks the case where a
      // stream is interrupted while in the middle of a resource acquire that is immediately followed
      // by a step that never completes!
      SignallingRef[IO, Boolean](false).flatMap { signal =>
        Counter[IO].flatMap { counter =>
          val sleepAndSet = IO.sleep(20.millis) >> signal.set(true)
          Stream
            .exec(sleepAndSet.start.void)
            .append(Stream(Stream(1)).map { inner =>
              Stream
                .bracket(counter.increment >> IO.sleep(2.seconds))(_ => counter.decrement)
                .flatMap(_ => inner)
                .evalMap(_ => IO.never)
                .interruptWhen(signal.discrete)
            })
            .parJoinUnbounded
            .compile
            .drain
            .flatMap(_ => counter.get)
            .map(it => assert(it == 0L))
        }
      }
    }

    group("scope") {
      test("1") {
        val c = new java.util.concurrent.atomic.AtomicLong(0)
        val s1 = Stream.emit("a").covary[IO]
        val s2 = Stream
          .bracket(IO { assert(c.incrementAndGet() == 1L); () }) { _ =>
            IO { c.decrementAndGet(); () }
          }
          .flatMap(_ => Stream.emit("b"))
        (s1.scope ++ s2)
          .take(2)
          .scope
          .repeat
          .take(4)
          .merge(Stream.exec(IO.unit))
          .compile
          .drain
          .map(_ => assert(c.get == 0L))
      }

      test("2") {
        Stream
          .eval(Ref.of[IO, Int](0))
          .flatMap { ref =>
            Stream(1).flatMap { _ =>
              Stream
                .bracketWeak(ref.update(_ + 1))(_ => ref.update(_ - 1))
                .flatMap(_ => Stream.eval(ref.get)) ++ Stream.eval(ref.get)
            }.scope ++ Stream.eval(ref.get)
          }
          .compile
          .toList
          .map(it => assert(it == List(1, 1, 0)))
      }
    }

    group("take") {
      property("identity") {
        forAll { (s: Stream[Pure, Int], negate: Boolean, n0: Int) =>
          val n1 = (n0 % 20).abs + 1
          val n = if (negate) -n1 else n1
          assert(s.take(n.toLong).toList == s.toList.take(n))
        }
      }
      test("chunks") {
        val s = Stream(1, 2) ++ Stream(3, 4)
        assert(s.take(3).chunks.map(_.toList).toList == List(List(1, 2), List(3)))
      }
    }

    property("takeRight") {
      forAll { (s: Stream[Pure, Int], negate: Boolean, n0: Int) =>
        val n1 = (n0 % 20).abs + 1
        val n = if (negate) -n1 else n1
        assert(s.takeRight(n).toList == s.toList.takeRight(n))
      }
    }

    property("takeWhile") {
      forAll { (s: Stream[Pure, Int], n0: Int) =>
        val n = (n0 % 20).abs + 1
        val set = s.toList.take(n).toSet
        assert(s.takeWhile(set).toList == s.toList.takeWhile(set))
      }
    }

    property("takeThrough") {
      forAll { (s: Stream[Pure, Int], n0: Int) =>
        val n = (n0 % 20).abs + 1
        val f = (i: Int) => i % n == 0
        val vec = s.toVector
        val result = vec.takeWhile(f) ++ vec.dropWhile(f).headOption
        assert(s.takeThrough(f).toVector == result, vec.toString)
      }
    }
  }

  group("compile") {
    group("resource") {
      test("concurrently") {
        val prog: Resource[IO, IO[Unit]] =
          Stream
            .eval(Deferred[IO, Unit].product(Deferred[IO, Unit]))
            .flatMap { case (startCondition, waitForStream) =>
              val worker = Stream.eval(startCondition.get) ++ Stream.eval(
                waitForStream.complete(())
              )
              val result = startCondition.complete(()) >> waitForStream.get

              Stream.emit(result).concurrently(worker)
            }
            .compile
            .resource
            .lastOrError
        prog.use(x => x)
      }

      test("onFinalise") {
        val expected = List(
          "stream - start",
          "stream - done",
          "io - done",
          "io - start",
          "resource - start",
          "resource - done"
        )

        Ref[IO]
          .of(List.empty[String])
          .flatMap { st =>
            def record(s: String): IO[Unit] = st.update(_ :+ s)

            def stream =
              Stream
                .emit("stream - start")
                .onFinalize(record("stream - done"))
                .evalMap(x => record(x))
                .compile
                .lastOrError

            def io =
              Stream
                .emit("io - start")
                .onFinalize(record("io - done"))
                .compile
                .lastOrError
                .flatMap(x => record(x))

            def resource =
              Stream
                .emit("resource - start")
                .onFinalize(record("resource - done"))
                .compile
                .resource
                .lastOrError
                .use(x => record(x))

            stream >> io >> resource >> st.get
          }
          .map(it => assert(it == expected))
      }

      test("onFinalizeWeak") {
        Ref[IO]
          .of(List.empty[String])
          .flatMap { st =>
            def record(s: String): IO[Unit] = st.update(_ :+ s)
            Stream
              .emit("emit")
              .onFinalize(record("1")) // This gets closed
              .onFinalize(record("2")) // This gets extended
              .onFinalizeWeak(record("3")) // This joins extended
              .onFinalizeWeak(record("4")) // This joins extended
              .compile
              .resource
              .lastOrError
              .use(x => record(x)) >> st.get
          }
          .map(it => assert(it == List("1", "emit", "2", "3", "4")))
      }

      group("last scope extended, not all scopes") {
        test("1") {
          Ref[IO]
            .of(List.empty[String])
            .flatMap { st =>
              def record(s: String): IO[Unit] = st.update(_ :+ s)
              Stream
                .emit("start")
                .onFinalize(record("first finalize"))
                .onFinalize(record("second finalize"))
                .compile
                .resource
                .lastOrError
                .use(x => record(x)) *> st.get
            }
            .map(it => assert(it == List("first finalize", "start", "second finalize")))
        }
        test("2") {
          Ref[IO]
            .of(List.empty[String])
            .flatMap { st =>
              def record(s: String): IO[Unit] = st.update(_ :+ s)
              (Stream.bracket(IO("a"))(_ => record("first finalize")) ++
                Stream.bracket(IO("b"))(_ => record("second finalize")) ++
                Stream.bracket(IO("c"))(_ => record("third finalize"))).compile.resource.lastOrError
                .use(x => record(x)) *> st.get
            }
            .map(it =>
              assert(it == List("first finalize", "second finalize", "c", "third finalize"))
            )
        }
      }

      test("allocated") {
        Ref[IO]
          .of(false)
          .flatMap { written =>
            val p: IO[(Unit, IO[Unit])] = Stream
              .emit(())
              .onFinalize(written.set(true))
              .compile
              .resource
              .lastOrError
              .allocated
            p *> written.get
          }
          .map(it => assert(it == false))
      }

      group("interruption") {
        test("1") {
          Stream
            .resource {
              Stream.never[IO].compile.resource.drain
            }
            .interruptAfter(200.millis)
            .drain
            .append(Stream.emit(true))
            .compile
            .lastOrError
            .timeout(2.seconds)
            .map(it => assert(it == true))
        }

        test("2") {
          val p = (Deferred[IO, Outcome[IO, Throwable, Unit]]).flatMap { stop =>
            val r = Stream
              .never[IO]
              .compile
              .resource
              .drain
              .use(_ => IO.unit)
              .guaranteeCase(stop.complete(_).void)

            r.start.flatMap(fiber => IO.sleep(200.millis) >> fiber.cancel >> stop.get)
          }
          p.timeout(2.seconds)
            .map(it => assert(it == Outcome.Canceled()))
        }
      }
    }
  }

  test("pure pipes cannot be used with effectful streams (#1838)") {
    val p: Pipe[Pure, Int, List[Int]] = in => Stream(in.toList)
    identity(p) // Avoid unused warning
    assert(compileErrors("Stream.eval(IO(1)).through(p)").nonEmpty)
  }
}<|MERGE_RESOLUTION|>--- conflicted
+++ resolved
@@ -463,42 +463,15 @@
     }
   }
 
-<<<<<<< HEAD
-    property("repeat") {
-      forAll(
-        Gen.chooseNum(1, 200),
-        Gen.chooseNum(1, 200).flatMap(i => Gen.listOfN(i, arbitrary[Int]))
-      ) { (n: Int, testValues: List[Int]) =>
-        assert(
-          Stream.emits(testValues).repeat.take(n.toLong).toList == List
-            .fill(n / testValues.size + 1)(testValues)
-            .flatten
-            .take(n)
-        )
-      }
-=======
   property("mapChunks") {
     forAll { (s: Stream[Pure, Int]) =>
       assert(s.mapChunks(identity).chunks.toList == s.chunks.toList)
->>>>>>> cecaf467
-    }
-  }
-
-<<<<<<< HEAD
-    property("repeatN") {
-      forAll(
-        Gen.chooseNum(1, 200),
-        Gen.chooseNum(1, 200).flatMap(i => Gen.listOfN(i, arbitrary[Int]))
-      ) { (n: Int, testValues: List[Int]) =>
-        assert(
-          Stream.emits(testValues).repeatN(n.toLong).toList == List.fill(n)(testValues).flatten
-        )
-      }
-=======
+    }
+  }
+
   group("raiseError") {
     test("compiled stream fails with an error raised in stream") {
       Stream.raiseError[SyncIO](new Err).compile.drain.assertThrows[Err]
->>>>>>> cecaf467
     }
 
     test("compiled stream fails with an error if error raised after an append") {
@@ -536,41 +509,12 @@
     }
   }
 
-<<<<<<< HEAD
-          List(res1, res2, res3)
-            .foldMap(Stream.resource)
-            .evalTap(_ => record("use"))
-            .append(Stream.exec(record("done")))
-            .compile
-            .drain *> st.get
-        }
-        .map(it =>
-          assert(
-            it == List(
-              "acquire 1",
-              "use",
-              "release 1",
-              "acquire 21",
-              "acquire 22",
-              "use",
-              "release 22",
-              "release 21",
-              "suspend",
-              "acquire 3",
-              "use",
-              "release 3",
-              "done"
-            )
-          )
-        )
-=======
   property("repeatN") {
     forAll(
       Gen.chooseNum(1, 200),
       Gen.chooseNum(1, 200).flatMap(i => Gen.listOfN(i, arbitrary[Int]))
     ) { (n: Int, testValues: List[Int]) =>
       assert(Stream.emits(testValues).repeatN(n).toList == List.fill(n)(testValues).flatten)
->>>>>>> cecaf467
     }
   }
 
@@ -597,7 +541,7 @@
         List(res1, res2, res3)
           .foldMap(Stream.resource)
           .evalTap(_ => record("use"))
-          .append(Stream.eval_(record("done")))
+          .append(Stream.exec(record("done")))
           .compile
           .drain *> st.get
       }
@@ -622,32 +566,6 @@
       )
   }
 
-<<<<<<< HEAD
-          List(res1, res2, res3)
-            .foldMap(Stream.resourceWeak)
-            .evalTap(_ => record("use"))
-            .append(Stream.exec(record("done")))
-            .compile
-            .drain *> st.get
-        }
-        .map(it =>
-          assert(
-            it == List(
-              "acquire 1",
-              "use",
-              "acquire 21",
-              "acquire 22",
-              "use",
-              "suspend",
-              "acquire 3",
-              "use",
-              "done",
-              "release 3",
-              "release 22",
-              "release 21",
-              "release 1"
-            )
-=======
   test("resourceWeak") {
     Ref[IO]
       .of(List.empty[String])
@@ -691,7 +609,6 @@
             "release 22",
             "release 21",
             "release 1"
->>>>>>> cecaf467
           )
         )
       )
