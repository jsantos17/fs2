--- conflicted
+++ resolved
@@ -9,11 +9,7 @@
 
 class StreamObserveSuite extends Fs2Suite {
   trait Observer {
-<<<<<<< HEAD
-    def apply[F[_]: Async, O](s: Stream[F, O])(observation: Pipe[F, O, Unit]): Stream[F, O]
-=======
-    def apply[F[_]: Concurrent, O](s: Stream[F, O])(observation: Pipe[F, O, INothing]): Stream[F, O]
->>>>>>> 749d0757
+    def apply[F[_]: Async, O](s: Stream[F, O])(observation: Pipe[F, O, INothing]): Stream[F, O]
   }
 
   def observationTests(label: String, observer: Observer): Unit =
